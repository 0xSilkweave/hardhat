--- conflicted
+++ resolved
@@ -237,30 +237,29 @@
         "Hardhat attempted to convert the input value to a BigInt, but no known conversion method was applicable to the given value.",
       shouldBeReported: false,
     },
-<<<<<<< HEAD
+    CORRUPTED_LOCKFILE: {
+      number: 18,
+      message: `You installed Hardhat with a corrupted lockfile due to the NPM bug #4828.
+
+Please delete your node_modules, package-lock.json, reinstall your project, and try again.`,
+      title: "Corrupted lockfile",
+      description: `Some versions of NPM are affected [by a bug](https://github.com/npm/cli/issues/4828) that leads to corrupt lockfiles being generated.
+
+This bug can only affect you if you, or someone at your team, installed the project without a lockfile, but with an existing node_modules.
+
+To avoid it, please delete both your node_modules and package-lock.json, and reinstall your project.
+
+Note that you don't need to do this every time you install a new dependency, but please make sure to delete your node_modules every time you delete your package-lock.json.`,
+      shouldBeReported: false,
+    },
     ESM_PROJECT_WITHOUT_CJS_CONFIG: {
-      number: 18,
+      number: 19,
       message: `Your project is an ESM project (you have "type": "module" set in your package.json) but your Hardhat config file uses a .js or .ts extension.
 
 Rename the file to use a .cjs or .cts extension to fix this problem.`,
       title: "Hardht config with .js or .ts extension in an ESM project",
       description:
         "Your project is an ESM project but your Hardhat config uses an .js or .ts extension. Hardhat config files cannot be an ES module. To fix this, rename your Hardhat config to use the .cjs or .cts extension.",
-=======
-    CORRUPTED_LOCKFILE: {
-      number: 18,
-      message: `You installed Hardhat with a corrupted lockfile due to the NPM bug #4828.
-
-Please delete your node_modules, package-lock.json, reinstall your project, and try again.`,
-      title: "Corrupted lockfile",
-      description: `Some versions of NPM are affected [by a bug](https://github.com/npm/cli/issues/4828) that leads to corrupt lockfiles being generated.
-
-This bug can only affect you if you, or someone at your team, installed the project without a lockfile, but with an existing node_modules.
-
-To avoid it, please delete both your node_modules and package-lock.json, and reinstall your project.
-
-Note that you don't need to do this every time you install a new dependency, but please make sure to delete your node_modules every time you delete your package-lock.json.`,
->>>>>>> e683625c
       shouldBeReported: false,
     },
   },
