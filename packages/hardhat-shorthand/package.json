{
  "name": "hardhat-shorthand",
  "version": "1.0.0",
  "description": "Launcher binary for Hardhat",
  "homepage": "https://github.com/nomiclabs/hardhat/tree/master/packages/hardhat-shorthand",
  "repository": "github:nomiclabs/hardhat",
  "author": "Nomic Labs LLC",
  "license": "MIT",
  "bin": {
    "hh": "dist/src/index.js",
    "hardhat-completion": "dist/src/completion.js"
  },
  "keywords": [
    "ethereum",
    "smart-contracts",
    "hardhat",
    "cli"
  ],
  "scripts": {
    "lint": "yarn prettier --check && yarn eslint",
    "lint:fix": "yarn prettier --write && yarn eslint --fix",
    "eslint": "eslint 'src/**/*.ts' 'test/**/*.ts'",
    "prettier": "prettier \"**/*.{js,md,json}\"",
    "test": "mocha --recursive \"test/**/*.ts\" --exit",
    "build": "tsc --build .",
    "prepublishOnly": "yarn build",
    "clean": "rimraf dist"
  },
  "files": [
    "dist/src/",
    "src/",
    "LICENSE",
    "README.md"
  ],
  "devDependencies": {
    "@types/chai": "^4.2.0",
    "@types/fs-extra": "^5.1.0",
    "@types/mocha": "^9.1.0",
<<<<<<< HEAD
    "@types/node": "^12.0.0",
    "@typescript-eslint/eslint-plugin": "^5.30.7",
=======
    "@types/node": "^14.0.0",
    "@typescript-eslint/eslint-plugin": "4.29.2",
>>>>>>> 016de3c1
    "@typescript-eslint/parser": "4.29.2",
    "chai": "^4.2.0",
    "eslint": "^7.29.0",
    "eslint-config-prettier": "8.3.0",
    "eslint-plugin-import": "2.24.1",
    "eslint-plugin-prettier": "3.4.0",
    "hardhat": "^2.0.0",
    "mocha": "^10.0.0",
    "prettier": "2.4.1",
    "rimraf": "^3.0.2",
    "ts-node": "^8.1.0",
    "typescript": "~4.5.2"
  },
  "dependencies": {
    "@fvictorio/tabtab": "^0.0.3",
    "debug": "^4.1.1",
    "semver": "^6.3.0"
  }
}<|MERGE_RESOLUTION|>--- conflicted
+++ resolved
@@ -36,13 +36,8 @@
     "@types/chai": "^4.2.0",
     "@types/fs-extra": "^5.1.0",
     "@types/mocha": "^9.1.0",
-<<<<<<< HEAD
-    "@types/node": "^12.0.0",
+    "@types/node": "^14.0.0",
     "@typescript-eslint/eslint-plugin": "^5.30.7",
-=======
-    "@types/node": "^14.0.0",
-    "@typescript-eslint/eslint-plugin": "4.29.2",
->>>>>>> 016de3c1
     "@typescript-eslint/parser": "4.29.2",
     "chai": "^4.2.0",
     "eslint": "^7.29.0",
