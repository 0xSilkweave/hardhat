import { assert } from "chai";
import { zeroAddress } from "ethereumjs-util";

import {
  bufferToRpcData,
  numberToRpcQuantity,
  RpcBlockOutput
} from "../../../../../src/internal/buidler-evm/provider/output";
import { rpcQuantityToNumber } from "../../../../../src/internal/core/providers/provider-utils";
import {
  assertInvalidArgumentsError,
  assertLatestBlockNumber
} from "../../helpers/assertions";
import { quantityToNumber } from "../../helpers/conversions";
import { setCWD } from "../../helpers/cwd";
import { PROVIDERS } from "../../helpers/useProvider";

describe("Evm module", function() {
  PROVIDERS.forEach(provider => {
    describe(`Provider ${provider.name}`, function() {
      setCWD();
      provider.useProvider();

      describe("evm_increaseTime", async function() {
        it("should increase the offset of time used for block timestamps", async function() {
          const accounts = await this.provider.send("eth_accounts");
          const burnTxParams = {
            from: accounts[0],
            to: zeroAddress(),
            value: numberToRpcQuantity(1),
            gas: numberToRpcQuantity(21000),
            gasPrice: numberToRpcQuantity(1)
          };

          const firstBlock = await this.provider.send("eth_getBlockByNumber", [
            numberToRpcQuantity(0),
            false
          ]);

          await this.provider.send("evm_increaseTime", [123]);

          await this.provider.send("eth_sendTransaction", [burnTxParams]);

          const secondBlock = await this.provider.send("eth_getBlockByNumber", [
            numberToRpcQuantity(1),
            false
          ]);

          await this.provider.send("evm_increaseTime", [456]);

          await this.provider.send("eth_sendTransaction", [burnTxParams]);

          const thirdBlock = await this.provider.send("eth_getBlockByNumber", [
            numberToRpcQuantity(2),
            false
          ]);

          const firstTimestamp = quantityToNumber(firstBlock.timestamp);
          const secondTimestamp = quantityToNumber(secondBlock.timestamp);
          const thirdTimestamp = quantityToNumber(thirdBlock.timestamp);

          assert.isAtLeast(secondTimestamp - firstTimestamp, 123);
          assert.isAtLeast(thirdTimestamp - secondTimestamp, 456);
        });

        it("should return the total offset as a decimal string, not a QUANTITY", async function() {
          let totalOffset = await this.provider.send("evm_increaseTime", [123]);
          assert.isString(totalOffset);
          assert.strictEqual(parseInt(totalOffset, 10), 123);

          totalOffset = await this.provider.send("evm_increaseTime", [3456789]);
          assert.isString(totalOffset);
          assert.strictEqual(parseInt(totalOffset, 10), 123 + 3456789);
        });

        it("should expect an actual number as its first param, not a hex string", async function() {
          await assertInvalidArgumentsError(this.provider, "evm_increaseTime", [
            numberToRpcQuantity(123)
          ]);
        });
      });

      describe("evm_mine", async function() {
        it("should mine an empty block", async function() {
          await this.provider.send("evm_mine");

          const block: RpcBlockOutput = await this.provider.send(
            "eth_getBlockByNumber",
            [numberToRpcQuantity(1), false]
          );

          assert.isEmpty(block.transactions);

          await this.provider.send("evm_mine");

          const block2: RpcBlockOutput = await this.provider.send(
            "eth_getBlockByNumber",
            [numberToRpcQuantity(2), false]
          );

          assert.isEmpty(block2.transactions);
        });
      });
<<<<<<< HEAD
=======

      describe("Snapshot functionality", function() {
        describe("evm_snapshot", async function() {
          it("returns the snapshot id starting at 1", async function() {
            const id1: string = await this.provider.send("evm_snapshot", []);
            const id2: string = await this.provider.send("evm_snapshot", []);
            const id3: string = await this.provider.send("evm_snapshot", []);

            assert.equal(id1, "0x1");
            assert.equal(id2, "0x2");
            assert.equal(id3, "0x3");
          });

          it("Doesn't repeat snapshot ids after revert is called", async function() {
            const id1: string = await this.provider.send("evm_snapshot", []);
            const reverted: boolean = await this.provider.send("evm_revert", [
              id1
            ]);
            const id2: string = await this.provider.send("evm_snapshot", []);

            assert.equal(id1, "0x1");
            assert.isTrue(reverted);
            assert.equal(id2, "0x2");
          });
        });

        describe("evm_revert", async function() {
          it("Returns false for non-existing ids", async function() {
            const reverted1: boolean = await this.provider.send("evm_revert", [
              "0x1"
            ]);
            const reverted2: boolean = await this.provider.send("evm_revert", [
              "0x2"
            ]);
            const reverted3: boolean = await this.provider.send("evm_revert", [
              "0x0"
            ]);

            assert.isFalse(reverted1);
            assert.isFalse(reverted2);
            assert.isFalse(reverted3);
          });

          it("Returns false for already reverted ids", async function() {
            const id1: string = await this.provider.send("evm_snapshot", []);
            const reverted: boolean = await this.provider.send("evm_revert", [
              id1
            ]);
            const reverted2: boolean = await this.provider.send("evm_revert", [
              id1
            ]);

            assert.isTrue(reverted);
            assert.isFalse(reverted2);
          });

          it("Deletes previous blocks", async function() {
            const snapshotId: string = await this.provider.send(
              "evm_snapshot",
              []
            );
            const initialLatestBlock = await this.provider.send(
              "eth_getBlockByNumber",
              ["latest", false]
            );

            await this.provider.send("evm_mine");
            await this.provider.send("evm_mine");
            await this.provider.send("evm_mine");
            await this.provider.send("evm_mine");
            const latestBlockBeforeReverting = await this.provider.send(
              "eth_getBlockByNumber",
              ["latest", false]
            );

            const reverted: boolean = await this.provider.send("evm_revert", [
              snapshotId
            ]);
            assert.isTrue(reverted);

            const newLatestBlock = await this.provider.send(
              "eth_getBlockByNumber",
              ["latest", false]
            );
            assert.equal(newLatestBlock.hash, initialLatestBlock.hash);

            const blockByHash = await this.provider.send("eth_getBlockByHash", [
              bufferToRpcData(latestBlockBeforeReverting.hash),
              false
            ]);
            assert.isNull(blockByHash);

            const blockByNumber = await this.provider.send(
              "eth_getBlockByNumber",
              [latestBlockBeforeReverting.number, false]
            );
            assert.isNull(blockByNumber);
          });

          it("Deletes previous transactions", async function() {
            const [from] = await this.provider.send("eth_accounts");

            const snapshotId: string = await this.provider.send(
              "evm_snapshot",
              []
            );

            const txHash = await this.provider.send("eth_sendTransaction", [
              {
                from,
                to: "0x1111111111111111111111111111111111111111",
                value: numberToRpcQuantity(1),
                gas: numberToRpcQuantity(100000),
                gasPrice: numberToRpcQuantity(1),
                nonce: numberToRpcQuantity(0)
              }
            ]);

            const reverted: boolean = await this.provider.send("evm_revert", [
              snapshotId
            ]);
            assert.isTrue(reverted);

            const txHashAfter = await this.provider.send(
              "eth_getTransactionByHash",
              [txHash]
            );
            assert.isNull(txHashAfter);
          });

          it("Allows resending the same tx after a revert", async function() {
            const [from] = await this.provider.send("eth_accounts");

            const snapshotId: string = await this.provider.send(
              "evm_snapshot",
              []
            );

            const txParams = {
              from,
              to: "0x1111111111111111111111111111111111111111",
              value: numberToRpcQuantity(1),
              gas: numberToRpcQuantity(100000),
              gasPrice: numberToRpcQuantity(1),
              nonce: numberToRpcQuantity(0)
            };

            const txHash = await this.provider.send("eth_sendTransaction", [
              txParams
            ]);

            const reverted: boolean = await this.provider.send("evm_revert", [
              snapshotId
            ]);
            assert.isTrue(reverted);

            const txHash2 = await this.provider.send("eth_sendTransaction", [
              txParams
            ]);

            assert.equal(txHash2, txHash);
          });

          it("Deletes the used snapshot and the following ones", async function() {
            const snapshotId1: string = await this.provider.send(
              "evm_snapshot",
              []
            );
            const snapshotId2: string = await this.provider.send(
              "evm_snapshot",
              []
            );
            const snapshotId3: string = await this.provider.send(
              "evm_snapshot",
              []
            );

            const revertedTo2: boolean = await this.provider.send(
              "evm_revert",
              [snapshotId2]
            );
            assert.isTrue(revertedTo2);

            const revertedTo3: boolean = await this.provider.send(
              "evm_revert",
              [snapshotId3]
            );
            // snapshot 3 didn't exist anymore
            assert.isFalse(revertedTo3);

            const revertedTo1: boolean = await this.provider.send(
              "evm_revert",
              [snapshotId1]
            );
            // snapshot 1 still existed
            assert.isTrue(revertedTo1);
          });

          it("Resets the blockchain so that new blocks are added with the right numbers", async function() {
            await this.provider.send("evm_mine");
            await this.provider.send("evm_mine");

            await assertLatestBlockNumber(this.provider, 2);

            const snapshotId1: string = await this.provider.send(
              "evm_snapshot",
              []
            );

            await this.provider.send("evm_mine");

            await assertLatestBlockNumber(this.provider, 3);

            const revertedTo1: boolean = await this.provider.send(
              "evm_revert",
              [snapshotId1]
            );
            assert.isTrue(revertedTo1);

            await assertLatestBlockNumber(this.provider, 2);

            await this.provider.send("evm_mine");

            await assertLatestBlockNumber(this.provider, 3);

            await this.provider.send("evm_mine");

            const snapshotId2: string = await this.provider.send(
              "evm_snapshot",
              []
            );

            await this.provider.send("evm_mine");

            const snapshotId3: string = await this.provider.send(
              "evm_snapshot",
              []
            );

            await this.provider.send("evm_mine");

            await assertLatestBlockNumber(this.provider, 6);

            const revertedTo2: boolean = await this.provider.send(
              "evm_revert",
              [snapshotId2]
            );
            assert.isTrue(revertedTo2);

            await assertLatestBlockNumber(this.provider, 4);
          });

          it("Resets the date to the right time", async function() {
            // First, we increase the time by 100 sec
            await this.provider.send("evm_increaseTime", [100]);
            const startDate = new Date();
            await this.provider.send("evm_mine");
            const snapshotId: string = await this.provider.send(
              "evm_snapshot",
              []
            );

            const snapshotedBlock = await this.provider.send(
              "eth_getBlockByNumber",
              ["latest", false]
            );

            assert.equal(
              snapshotedBlock.timestamp,
              numberToRpcQuantity(Math.ceil(startDate.valueOf() / 1000) + 100)
            );

            // TODO: Somehow test this without a sleep
            await new Promise(resolve => setTimeout(resolve, 2000));

            const reverted: boolean = await this.provider.send("evm_revert", [
              snapshotId
            ]);
            assert.isTrue(reverted);

            await this.provider.send("evm_mine");
            const afterRevertBlock = await this.provider.send(
              "eth_getBlockByNumber",
              ["latest", false]
            );

            assert.equal(
              afterRevertBlock.timestamp,
              numberToRpcQuantity(
                rpcQuantityToNumber(snapshotedBlock.timestamp) + 1
              )
            );
          });

          it("Restores the previous state", async function() {
            // This is a very coarse test, as we know that the entire state is
            // managed by the vm, and is restored as a whole
            const [from] = await this.provider.send("eth_accounts");

            const balanceBeforeTx = await this.provider.send("eth_getBalance", [
              from
            ]);

            const snapshotId: string = await this.provider.send(
              "evm_snapshot",
              []
            );

            const txParams = {
              from,
              to: "0x1111111111111111111111111111111111111111",
              value: numberToRpcQuantity(1),
              gas: numberToRpcQuantity(100000),
              gasPrice: numberToRpcQuantity(1),
              nonce: numberToRpcQuantity(0)
            };

            await this.provider.send("eth_sendTransaction", [txParams]);

            const balanceAfterTx = await this.provider.send("eth_getBalance", [
              from
            ]);

            assert.notEqual(balanceAfterTx, balanceBeforeTx);

            const reverted: boolean = await this.provider.send("evm_revert", [
              snapshotId
            ]);
            assert.isTrue(reverted);

            const balanceAfterRevert = await this.provider.send(
              "eth_getBalance",
              [from]
            );

            assert.equal(balanceAfterRevert, balanceBeforeTx);
          });

          it("Should restore block filters", async function() {
            await this.provider.send("evm_mine", []);

            const firstId = await this.provider.send("eth_newBlockFilter", []);
            assert.equal(firstId, "0x1");

            const firstFilterInitialChanges = await this.provider.send(
              "eth_getFilterChanges",
              [firstId]
            );

            assert.lengthOf(firstFilterInitialChanges, 1);

            await this.provider.send("evm_mine", []);

            const snapshotId: string = await this.provider.send(
              "evm_snapshot",
              []
            );

            await this.provider.send("evm_mine", []);

            const secondId = await this.provider.send("eth_newBlockFilter", []);
            assert.equal(secondId, "0x2");

            const firstFilterSecondChanges = await this.provider.send(
              "eth_getFilterChanges",
              [firstId]
            );
            assert.lengthOf(firstFilterSecondChanges, 2);

            const reverted: boolean = await this.provider.send("evm_revert", [
              snapshotId
            ]);
            assert.isTrue(reverted);

            const secondIdAfterRevert = await this.provider.send(
              "eth_newBlockFilter",
              []
            );
            assert.equal(secondIdAfterRevert, "0x2");

            const firstFilterSecondChangesAfterRevert = await this.provider.send(
              "eth_getFilterChanges",
              [firstId]
            );
            assert.lengthOf(firstFilterSecondChangesAfterRevert, 1);
            assert.equal(
              firstFilterSecondChangesAfterRevert[0],
              firstFilterSecondChanges[0]
            );
          });
        });
      });
>>>>>>> c60cd7e9
    });
  });
});<|MERGE_RESOLUTION|>--- conflicted
+++ resolved
@@ -101,8 +101,6 @@
           assert.isEmpty(block2.transactions);
         });
       });
-<<<<<<< HEAD
-=======
 
       describe("Snapshot functionality", function() {
         describe("evm_snapshot", async function() {
@@ -440,62 +438,8 @@
 
             assert.equal(balanceAfterRevert, balanceBeforeTx);
           });
-
-          it("Should restore block filters", async function() {
-            await this.provider.send("evm_mine", []);
-
-            const firstId = await this.provider.send("eth_newBlockFilter", []);
-            assert.equal(firstId, "0x1");
-
-            const firstFilterInitialChanges = await this.provider.send(
-              "eth_getFilterChanges",
-              [firstId]
-            );
-
-            assert.lengthOf(firstFilterInitialChanges, 1);
-
-            await this.provider.send("evm_mine", []);
-
-            const snapshotId: string = await this.provider.send(
-              "evm_snapshot",
-              []
-            );
-
-            await this.provider.send("evm_mine", []);
-
-            const secondId = await this.provider.send("eth_newBlockFilter", []);
-            assert.equal(secondId, "0x2");
-
-            const firstFilterSecondChanges = await this.provider.send(
-              "eth_getFilterChanges",
-              [firstId]
-            );
-            assert.lengthOf(firstFilterSecondChanges, 2);
-
-            const reverted: boolean = await this.provider.send("evm_revert", [
-              snapshotId
-            ]);
-            assert.isTrue(reverted);
-
-            const secondIdAfterRevert = await this.provider.send(
-              "eth_newBlockFilter",
-              []
-            );
-            assert.equal(secondIdAfterRevert, "0x2");
-
-            const firstFilterSecondChangesAfterRevert = await this.provider.send(
-              "eth_getFilterChanges",
-              [firstId]
-            );
-            assert.lengthOf(firstFilterSecondChangesAfterRevert, 1);
-            assert.equal(
-              firstFilterSecondChangesAfterRevert[0],
-              firstFilterSecondChanges[0]
-            );
-          });
         });
       });
->>>>>>> c60cd7e9
     });
   });
 });