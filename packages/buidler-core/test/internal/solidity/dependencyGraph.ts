import { assert } from "chai";
import * as fs from "fs";
import path from "path";

import { DependencyGraph } from "../../../src/internal/solidity/dependencyGraph";
import { Parser } from "../../../src/internal/solidity/parse";
import {
  ResolvedFile,
  Resolver,
} from "../../../src/internal/solidity/resolver";
import {
  getFixtureProjectPath,
  useFixtureProject,
} from "../../helpers/project";

import { createMockData, MockFile } from "./helpers";

function assertDeps(
  graph: DependencyGraph,
  file: ResolvedFile,
  ...deps: ResolvedFile[]
) {
  assert.isTrue(graph.has(file));
  const resolvedDeps = graph.get(file);

  if (resolvedDeps === undefined) {
    throw Error("This should never happen. Just making TS happy.");
  }

  assert.equal(resolvedDeps.size, deps.length);
  assert.includeMembers(Array.from(resolvedDeps), deps);
}

function assertResolvedFiles(graph: DependencyGraph, ...files: ResolvedFile[]) {
  const resolvedFiles = graph.getResolvedFiles();

  assert.equal(resolvedFiles.length, files.length);
  assert.includeMembers(resolvedFiles, files);
}

describe("Dependency Graph", function () {
  describe("createFromResolvedFiles", function () {
    let resolver: Resolver;
    let projectRoot: string;
    let fileWithoutDependencies: ResolvedFile;
    let fileWithoutDependencies2: ResolvedFile;
    let fileWithoutDependencies3: ResolvedFile;
    let dependsOnWDAndW2: ResolvedFile;
    let dependsOnWD: ResolvedFile;
    let loop1: ResolvedFile;
    let loop2: ResolvedFile;
    let dependsOnLoop2: ResolvedFile;

    before("Mock some resolved files", function () {
      projectRoot = fs.realpathSync(".");

      fileWithoutDependencies = new ResolvedFile(
        "contracts/WD.sol",
        path.join(projectRoot, "contracts", "WD.sol"),
        { rawContent: "no dependecy", imports: [], versionPragmas: [] },
        new Date()
      );

      fileWithoutDependencies2 = new ResolvedFile(
        "contracts/WD2.sol",
        path.join(projectRoot, "contracts", "WD2.sol"),
        { rawContent: "no dependecy", imports: [], versionPragmas: [] },
        new Date()
      );

      fileWithoutDependencies3 = new ResolvedFile(
        "contracts/WD3.sol",
        path.join(projectRoot, "contracts", "WD3.sol"),
        { rawContent: "no dependecy", imports: [], versionPragmas: [] },
        new Date()
      );

      dependsOnWDAndW2 = new ResolvedFile(
        "contracts/dependsOnWDAndW2.sol",
        path.join(projectRoot, "contracts", "dependsOnWDAndW2.sol"),
        {
          rawContent: 'import "./WD.sol"; import "./WD2.sol";',
          imports: ["./WD.sol", "./WD2.sol"],
          versionPragmas: [],
        },
        new Date()
      );

      dependsOnWD = new ResolvedFile(
        "contracts/dependsOnWD.sol",
        path.join(projectRoot, "contracts", "dependsOnWD.sol"),
        {
          rawContent: 'import "./WD.sol";',
          imports: ["./WD.sol"],
          versionPragmas: [],
        },
        new Date()
      );

      loop1 = new ResolvedFile(
        "contracts/loop1.sol",
        path.join(projectRoot, "contracts", "loop1.sol"),
        {
          rawContent: 'import "./loop2.sol";',
          imports: ["./loop2.sol"],
          versionPragmas: [],
        },
        new Date()
      );

      loop2 = new ResolvedFile(
        "contracts/loop2.sol",
        path.join(projectRoot, "contracts", "loop2.sol"),
        {
          rawContent: 'import "./loop1.sol";',
          imports: ["./loop1.sol"],
          versionPragmas: [],
        },
        new Date()
      );

      dependsOnLoop2 = new ResolvedFile(
        "contracts/dependsOnLoop2.sol",
        path.join(projectRoot, "contracts", "dependsOnLoop2.sol"),
        {
          rawContent: 'import "./loop2.sol";',
          imports: ["./loop2.sol"],
          versionPragmas: [],
        },
        new Date()
      );

      resolver = new Resolver(projectRoot, new Parser({}));
      resolver.resolveImport = async (from: ResolvedFile, imported: string) => {
        switch (imported) {
          case "./WD.sol":
            return fileWithoutDependencies;
          case "./WD2.sol":
            return fileWithoutDependencies2;
          case "./loop1.sol":
            return loop1;
          case "./loop2.sol":
            return loop2;

          default:
            throw new Error(`${imported} is not mocked`);
        }
      };
    });

    it("should give an empty graph if there's no entry point", async function () {
      const graph = await DependencyGraph.createFromResolvedFiles(resolver, []);
      assert.isTrue(graph.isEmpty());
    });

    it("should give a graph with a single node if the only entry point has no deps", async function () {
      const graph = await DependencyGraph.createFromResolvedFiles(resolver, [
        fileWithoutDependencies,
      ]);

      assertResolvedFiles(graph, fileWithoutDependencies);
      assertDeps(graph, fileWithoutDependencies);
    });

    it("should work with multiple entry points without deps", async function () {
      const graph = await DependencyGraph.createFromResolvedFiles(resolver, [
        fileWithoutDependencies,
        fileWithoutDependencies2,
      ]);
      assertResolvedFiles(
        graph,
        fileWithoutDependencies,
        fileWithoutDependencies2
      );
      assertDeps(graph, fileWithoutDependencies);
      assertDeps(graph, fileWithoutDependencies2);
    });

<<<<<<< HEAD
    it("should work with an entry point with deps", async function () {
      const graph = await DependencyGraph.createFromResolvedFiles(resolver, [
        dependsOnWDAndW2,
      ]);
      assertResolvedFiles(
        graph,
        fileWithoutDependencies,
        fileWithoutDependencies2,
        dependsOnWDAndW2
      );
      assertDeps(graph, fileWithoutDependencies);
      assertDeps(graph, fileWithoutDependencies2);
      assertDeps(
        graph,
        dependsOnWDAndW2,
        fileWithoutDependencies,
        fileWithoutDependencies2
      );
    });
=======
    it("should work with cyclic dependencies", async () => {
      const fileA = await localResolver.resolveSourceName("contracts/A.sol");
      const fileB = await localResolver.resolveSourceName("contracts/B.sol");
>>>>>>> 2fff026b

    it("should work with the same file being reachable from multiple entry pints", async function () {
      const graph = await DependencyGraph.createFromResolvedFiles(resolver, [
        dependsOnWDAndW2,
        fileWithoutDependencies,
      ]);

      assertResolvedFiles(
        graph,
        fileWithoutDependencies,
        fileWithoutDependencies2,
        dependsOnWDAndW2
      );
      assertDeps(graph, fileWithoutDependencies);
      assertDeps(graph, fileWithoutDependencies2);
      assertDeps(
        graph,
        dependsOnWDAndW2,
        fileWithoutDependencies,
        fileWithoutDependencies2
      );

      const graph2 = await DependencyGraph.createFromResolvedFiles(resolver, [
        dependsOnWDAndW2,
        dependsOnWD,
      ]);

      assertResolvedFiles(
        graph2,
        fileWithoutDependencies,
        fileWithoutDependencies2,
        dependsOnWDAndW2,
        dependsOnWD
      );
      assertDeps(graph2, fileWithoutDependencies);
      assertDeps(graph2, fileWithoutDependencies2);
      assertDeps(
        graph2,
        dependsOnWDAndW2,
        fileWithoutDependencies,
        fileWithoutDependencies2
      );
      assertDeps(graph2, dependsOnWD, fileWithoutDependencies);
    });

    it("should work with an isolated file", async function () {
      const graph = await DependencyGraph.createFromResolvedFiles(resolver, [
        dependsOnWDAndW2,
        fileWithoutDependencies3,
      ]);

      assertResolvedFiles(
        graph,
        fileWithoutDependencies,
        fileWithoutDependencies2,
        dependsOnWDAndW2,
        fileWithoutDependencies3
      );
      assertDeps(graph, fileWithoutDependencies);
      assertDeps(graph, fileWithoutDependencies2);
      assertDeps(graph, fileWithoutDependencies3);
      assertDeps(
        graph,
        dependsOnWDAndW2,
        fileWithoutDependencies,
        fileWithoutDependencies2
      );
    });

    describe("Cyclic dependencies", function () {
      const PROJECT = "cyclic-dependencies-project";
      useFixtureProject(PROJECT);

      let localResolver: Resolver;
      before("Get project root", async function () {
        localResolver = new Resolver(
          await getFixtureProjectPath(PROJECT),
          new Parser({})
        );
      });

      it("should work with cyclic dependencies", async () => {
        const fileA = await localResolver.resolveProjectSourceFile(
          "contracts/A.sol"
        );
        const fileB = await localResolver.resolveProjectSourceFile(
          "contracts/B.sol"
        );

        const graph = await DependencyGraph.createFromResolvedFiles(
          localResolver,
          [fileA]
        );

        const graphFiles = Array.from(graph.getResolvedFiles());
        graphFiles.sort((a, b) => a.absolutePath.localeCompare(b.absolutePath));

        assert.equal(graphFiles.length, 2);

        const [graphsA, graphsB] = graphFiles;
        assert.deepEqual(graphsA, fileA);
        assert.deepEqual(graphsB, fileB);

        assert.equal(graph.get(graphsA)!.size, 1);

        const graphsADep = Array.from(graph.get(graphsA)!.values())[0];
        assert.deepEqual(graphsADep, fileB);

        assert.equal(graph.get(graphsB)!.size, 1);

        const graphsBDep = Array.from(graph.get(graphsB)!.values())[0];
        assert.deepEqual(graphsBDep, fileA);
      });
    });
  });

  describe("getConnectedComponents", function () {
    it("single file", async function () {
      const FooMock = new MockFile("Foo", ["^0.5.0"]);
      const [graph, , [Foo]] = await createMockData([{ file: FooMock }]);

      const connectedComponents = graph.getConnectedComponents();

      assert.lengthOf(connectedComponents, 1);
      assert.sameMembers(connectedComponents[0].getResolvedFiles(), [Foo]);
    });

    it("two independent files", async function () {
      const FooMock = new MockFile("Foo", ["^0.5.0"]);
      const BarMock = new MockFile("Bar", ["^0.5.0"]);
      const [graph, , [Foo, Bar]] = await createMockData([
        { file: FooMock },
        { file: BarMock },
      ]);

      const connectedComponents = graph.getConnectedComponents();

      assert.lengthOf(connectedComponents, 2);
      assert.sameMembers(connectedComponents[0].getResolvedFiles(), [Foo]);
      assert.sameMembers(connectedComponents[1].getResolvedFiles(), [Bar]);
    });

    it("one file imports another one", async function () {
      const FooMock = new MockFile("Foo", ["^0.5.0"]);
      const BarMock = new MockFile("Bar", ["^0.5.0"]);
      const [graph, , [Foo, Bar]] = await createMockData([
        { file: FooMock, dependencies: [BarMock] },
        { file: BarMock },
      ]);

      const connectedComponents = graph.getConnectedComponents();

      assert.lengthOf(connectedComponents, 1);
      assert.sameMembers(connectedComponents[0].getResolvedFiles(), [Foo, Bar]);
    });

    it("one file imports a library", async function () {
      const FooMock = new MockFile("Foo", ["^0.5.0"]);
      const LibMock = new MockFile("Lib", ["^0.5.0"], "SomeLibrary");
      const [graph, , [Foo, Lib]] = await createMockData([
        { file: FooMock, dependencies: [LibMock] },
        { file: LibMock },
      ]);

      const connectedComponents = graph.getConnectedComponents();

      assert.lengthOf(connectedComponents, 1);
      assert.sameMembers(connectedComponents[0].getResolvedFiles(), [Foo, Lib]);
    });

    it("two files loop", async function () {
      const FooMock = new MockFile("Foo", ["^0.5.0"]);
      const BarMock = new MockFile("Bar", ["^0.5.0"]);
      const [graph, , [Foo, Bar]] = await createMockData([
        { file: FooMock, dependencies: [BarMock] },
        { file: BarMock, dependencies: [FooMock] },
      ]);

      const connectedComponents = graph.getConnectedComponents();

      assert.lengthOf(connectedComponents, 1);
      assert.sameMembers(connectedComponents[0].getResolvedFiles(), [Foo, Bar]);
    });

    it("three files sequential import", async function () {
      const FooMock = new MockFile("Foo", ["^0.5.0"]);
      const BarMock = new MockFile("Bar", ["^0.5.0"]);
      const QuxMock = new MockFile("Qux", ["^0.5.0"]);
      const [graph, , [Foo, Bar, Qux]] = await createMockData([
        { file: FooMock, dependencies: [BarMock] },
        { file: BarMock, dependencies: [QuxMock] },
        { file: QuxMock },
      ]);

      const connectedComponents = graph.getConnectedComponents();

      assert.lengthOf(connectedComponents, 1);
      assert.sameMembers(connectedComponents[0].getResolvedFiles(), [
        Foo,
        Bar,
        Qux,
      ]);
    });

    it("three files, Foo->Bar and Qux", async function () {
      const FooMock = new MockFile("Foo", ["^0.5.0"]);
      const BarMock = new MockFile("Bar", ["^0.5.0"]);
      const QuxMock = new MockFile("Qux", ["^0.5.0"]);
      const [graph, , [Foo, Bar, Qux]] = await createMockData([
        { file: FooMock, dependencies: [BarMock] },
        { file: BarMock },
        { file: QuxMock },
      ]);

      const connectedComponents = graph.getConnectedComponents();

      assert.lengthOf(connectedComponents, 2);
      assert.sameMembers(connectedComponents[0].getResolvedFiles(), [Foo, Bar]);
      assert.sameMembers(connectedComponents[1].getResolvedFiles(), [Qux]);
    });

    it("three files loop", async function () {
      const FooMock = new MockFile("Foo", ["^0.5.0"]);
      const BarMock = new MockFile("Bar", ["^0.5.0"]);
      const QuxMock = new MockFile("Qux", ["^0.5.0"]);
      const [graph, , [Foo, Bar, Qux]] = await createMockData([
        { file: FooMock, dependencies: [BarMock] },
        { file: BarMock, dependencies: [QuxMock] },
        { file: QuxMock, dependencies: [FooMock] },
      ]);

      const connectedComponents = graph.getConnectedComponents();

      assert.lengthOf(connectedComponents, 1);
      assert.sameMembers(connectedComponents[0].getResolvedFiles(), [
        Foo,
        Bar,
        Qux,
      ]);
    });

    it("three files, one imports the other two", async function () {
      const FooMock = new MockFile("Foo", ["^0.5.0"]);
      const BarMock = new MockFile("Bar", ["^0.5.0"]);
      const QuxMock = new MockFile("Qux", ["^0.5.0"]);
      const [graph, , [Foo, Bar, Qux]] = await createMockData([
        { file: FooMock, dependencies: [BarMock, QuxMock] },
        { file: BarMock },
        { file: QuxMock },
      ]);

      const connectedComponents = graph.getConnectedComponents();

      assert.lengthOf(connectedComponents, 1);
      assert.sameMembers(connectedComponents[0].getResolvedFiles(), [
        Foo,
        Bar,
        Qux,
      ]);
    });

    it("three files, two files import the same one", async function () {
      const FooMock = new MockFile("Foo", ["^0.5.0"]);
      const BarMock = new MockFile("Bar", ["^0.5.0"]);
      const QuxMock = new MockFile("Qux", ["^0.5.0"]);
      const [graph, , [Foo, Bar, Qux]] = await createMockData([
        { file: FooMock, dependencies: [QuxMock] },
        { file: BarMock, dependencies: [QuxMock] },
        { file: QuxMock },
      ]);

      const connectedComponents = graph.getConnectedComponents();

      assert.lengthOf(connectedComponents, 1);
      assert.sameMembers(connectedComponents[0].getResolvedFiles(), [
        Foo,
        Bar,
        Qux,
      ]);
    });

    it("four files, Foo1->Foo2 and Bar1<->Bar2", async function () {
      const Foo1Mock = new MockFile("Foo1", ["^0.5.0"]);
      const Foo2Mock = new MockFile("Foo2", ["^0.5.0"]);
      const Bar1Mock = new MockFile("Bar1", ["^0.5.0"]);
      const Bar2Mock = new MockFile("Bar2", ["^0.5.0"]);
      const [graph, , [Foo1, Foo2, Bar1, Bar2]] = await createMockData([
        { file: Foo1Mock, dependencies: [Foo2Mock] },
        { file: Foo2Mock },
        { file: Bar1Mock, dependencies: [Bar2Mock] },
        { file: Bar2Mock, dependencies: [Bar1Mock] },
      ]);

      const connectedComponents = graph.getConnectedComponents();

      assert.lengthOf(connectedComponents, 2);
      assert.sameMembers(connectedComponents[0].getResolvedFiles(), [
        Foo1,
        Foo2,
      ]);
      assert.sameMembers(connectedComponents[1].getResolvedFiles(), [
        Bar1,
        Bar2,
      ]);
    });

    it("five files, three layers, 2-1-2", async function () {
      const Layer1AMock = new MockFile("Layer1A", ["^0.5.0"]);
      const Layer1BMock = new MockFile("Layer1B", ["^0.5.0"]);
      const Layer2Mock = new MockFile("Layer2", ["^0.5.0"]);
      const Layer3AMock = new MockFile("Layer3A", ["^0.5.0"]);
      const Layer3BMock = new MockFile("Layer3B", ["^0.5.0"]);
      const [graph, , resolvedFiles] = await createMockData([
        { file: Layer1AMock, dependencies: [Layer2Mock] },
        { file: Layer1BMock, dependencies: [Layer2Mock] },
        { file: Layer2Mock, dependencies: [Layer3AMock, Layer3BMock] },
        { file: Layer3AMock, dependencies: [] },
        { file: Layer3BMock, dependencies: [] },
      ]);

      const connectedComponents = graph.getConnectedComponents();

      assert.lengthOf(connectedComponents, 1);
      assert.sameMembers(
        connectedComponents[0].getResolvedFiles(),
        resolvedFiles
      );
    });

    it("six files, three layers, 2-2-2", async function () {
      const Layer1AMock = new MockFile("Layer1A", ["^0.5.0"]);
      const Layer1BMock = new MockFile("Layer1B", ["^0.5.0"]);
      const Layer2AMock = new MockFile("Layer2A", ["^0.5.0"]);
      const Layer2BMock = new MockFile("Layer2B", ["^0.5.0"]);
      const Layer3AMock = new MockFile("Layer3A", ["^0.5.0"]);
      const Layer3BMock = new MockFile("Layer3B", ["^0.5.0"]);
      const [graph, , resolvedFiles] = await createMockData([
        { file: Layer1AMock, dependencies: [Layer2AMock, Layer2BMock] },
        { file: Layer1BMock, dependencies: [Layer2AMock, Layer2BMock] },
        { file: Layer2AMock, dependencies: [Layer3AMock, Layer3BMock] },
        { file: Layer2BMock, dependencies: [Layer3AMock, Layer3BMock] },
        { file: Layer3AMock, dependencies: [] },
        { file: Layer3BMock, dependencies: [] },
      ]);

      const connectedComponents = graph.getConnectedComponents();

      assert.lengthOf(connectedComponents, 1);
      assert.sameMembers(
        connectedComponents[0].getResolvedFiles(),
        resolvedFiles
      );
    });
  });
});<|MERGE_RESOLUTION|>--- conflicted
+++ resolved
@@ -176,7 +176,6 @@
       assertDeps(graph, fileWithoutDependencies2);
     });
 
-<<<<<<< HEAD
     it("should work with an entry point with deps", async function () {
       const graph = await DependencyGraph.createFromResolvedFiles(resolver, [
         dependsOnWDAndW2,
@@ -196,11 +195,6 @@
         fileWithoutDependencies2
       );
     });
-=======
-    it("should work with cyclic dependencies", async () => {
-      const fileA = await localResolver.resolveSourceName("contracts/A.sol");
-      const fileB = await localResolver.resolveSourceName("contracts/B.sol");
->>>>>>> 2fff026b
 
     it("should work with the same file being reachable from multiple entry pints", async function () {
       const graph = await DependencyGraph.createFromResolvedFiles(resolver, [
@@ -283,12 +277,8 @@
       });
 
       it("should work with cyclic dependencies", async () => {
-        const fileA = await localResolver.resolveProjectSourceFile(
-          "contracts/A.sol"
-        );
-        const fileB = await localResolver.resolveProjectSourceFile(
-          "contracts/B.sol"
-        );
+        const fileA = await localResolver.resolveSourceName("contracts/A.sol");
+        const fileB = await localResolver.resolveSourceName("contracts/B.sol");
 
         const graph = await DependencyGraph.createFromResolvedFiles(
           localResolver,
